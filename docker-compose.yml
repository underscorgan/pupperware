version: '3.7'

services:
  puppet:
    hostname: puppet.${DOMAIN:-internal}
<<<<<<< HEAD
    image: puppet/puppetserver:6.3.1
=======
    image: puppet/puppetserver:6.4.0
>>>>>>> 86010ae9
    ports:
      - 8140:8140
    environment:
      # necessary to set certname and server in puppet.conf, required by
      # puppetserver ca cli application
      - PUPPETSERVER_HOSTNAME=puppet.${DOMAIN:-internal}
      # DNS_ALT_NAMES must be set before starting the stack the first time,
      # and must list all the names under which the puppetserver can be
      # reached. 'puppet.${DOMAIN:-internal}' must be one of them, otherwise puppetdb won't be
      # able to get a cert. Add other names as a comma-separated list
      - DNS_ALT_NAMES=puppet,puppet.${DOMAIN:-internal},${DNS_ALT_NAMES:-}
      - PUPPERWARE_ANALYTICS_ENABLED=${PUPPERWARE_ANALYTICS_ENABLED:-true}
      - PUPPETDB_SERVER_URLS=https://puppetdb.${DOMAIN:-internal}:8081
    volumes:
      - ${VOLUME_ROOT:-.}/volumes/code:/etc/puppetlabs/code/
      - ${VOLUME_ROOT:-.}/volumes/puppet:/etc/puppetlabs/puppet/
      - ${VOLUME_ROOT:-.}/volumes/serverdata:/opt/puppetlabs/server/data/puppetserver/
    dns_search: ${DOMAIN:-internal}
    networks:
      default:
        aliases:
         - puppet.${DOMAIN:-internal}

  postgres:
    image: postgres:9.6
    environment:
      - POSTGRES_PASSWORD=puppetdb
      - POSTGRES_USER=puppetdb
      - POSTGRES_DB=puppetdb
    healthcheck:
      # existence check for puppetdb database
      test: [ 'CMD-SHELL', "psql --username=puppetdb puppetdb -c ''" ]
      interval: 10s
      timeout: 5s
      retries: 6
      start_period: 90s
    expose:
      - 5432
    volumes:
      - ${VOLUME_ROOT:-.}/volumes/puppetdb-postgres/data:/var/lib/postgresql/data
      - ./postgres-custom:/docker-entrypoint-initdb.d
    dns_search: ${DOMAIN:-internal}
    networks:
      default:
        aliases:
         - postgres.${DOMAIN:-internal}

  puppetdb:
    hostname: puppetdb.${DOMAIN:-internal}
    image: puppet/puppetdb
    environment:
      - PUPPERWARE_ANALYTICS_ENABLED=${PUPPERWARE_ANALYTICS_ENABLED:-true}
      # This name is an FQDN so the short name puppet doesn't collide outside compose network
      - PUPPETSERVER_HOSTNAME=puppet.${DOMAIN:-internal}
      - PUPPETDB_POSTGRES_HOSTNAME=postgres.${DOMAIN:-internal}
      - PUPPETDB_PASSWORD=puppetdb
      - PUPPETDB_USER=puppetdb
    ports:
      - 8080
      - 8081
    depends_on:
      - postgres
      - puppet
    volumes:
      - ${VOLUME_ROOT:-.}/volumes/puppetdb/ssl:/etc/puppetlabs/puppet/ssl/
    dns_search: ${DOMAIN:-internal}
    networks:
      default:
        aliases:
         - puppetdb.${DOMAIN:-internal}<|MERGE_RESOLUTION|>--- conflicted
+++ resolved
@@ -3,11 +3,7 @@
 services:
   puppet:
     hostname: puppet.${DOMAIN:-internal}
-<<<<<<< HEAD
-    image: puppet/puppetserver:6.3.1
-=======
     image: puppet/puppetserver:6.4.0
->>>>>>> 86010ae9
     ports:
       - 8140:8140
     environment:
